--- conflicted
+++ resolved
@@ -1,18 +1,13 @@
 # -*- coding: utf-8 -*-
 import traceback
 import sys
+import msgpack
+import base64
 from flask import make_response, jsonify, request, json
 from flask_restful import abort, Resource
 from flask_restful_swagger_2 import swagger
-<<<<<<< HEAD
 from openeo_udf.server.definitions import UdfData, UdfCode, UdfRequest, ErrorResponse
 from openeo_udf.api.run_code import run_json_user_code
-=======
-import msgpack
-import base64
-from .definitions import UdfData, UdfCode, UdfRequest, ErrorResponse
-from ..api.run_code import run_json_user_code
->>>>>>> 2581d227
 
 __license__ = "Apache License, Version 2.0"
 __author__ = "Soeren Gebbert"
