--- conflicted
+++ resolved
@@ -43,16 +43,6 @@
     data = UdfData.from_dict(dict_data["data"])
     result_data = run_user_code(code,data)
 
-<<<<<<< HEAD
-    exec(code)
-    return data.to_dict()
-
-
-def run_user_code(udf_code: str, udf_data: UdfData) -> None:
-
-    data = udf_data
-    exec(udf_code)
-=======
     return result_data.to_dict()
 
 def _build_default_execution_context():
@@ -62,15 +52,13 @@
         'pandas': pandas,
         'shapely': shapely,
         'math':math,
-        'RasterCollectionTile':RasterCollectionTile,
-        'FeatureCollectionTile':FeatureCollectionTile,
+        'FeatureCollection':FeatureCollection,
         'SpatialExtent':SpatialExtent,
         'StructuredData':StructuredData,
-        'CustomUdfParameter':CustomUdfParameter,
         'MachineLearnModel':MachineLearnModel,
         'torch':torch,
         'tensorflow':tensorflow,
-        'HyperCube':HyperCube
+        'DataCube':DataCube
     }
 
 def run_user_code(code:str,udf_data:UdfData) -> UdfData:
@@ -87,19 +75,18 @@
             #this is a UDF that transforms pandas series
             from .udf_wrapper import apply_timeseries_generic
             return apply_timeseries_generic(udf_data,func[1])
-        elif( func[0] == 'apply_hypercube' and 'cube' in params and 'context' in params and 'openeo_udf.api.hypercube.HyperCube' in str(params['cube'].annotation) and 'openeo_udf.api.hypercube.HyperCube' in str(sig.return_annotation) ):
-            #found a hypercube mapping function
-            if len(udf_data.get_hypercube_list()) != 1:
-                raise ValueError("The provided UDF expects exactly one hypercube, but only: %s were provided." % len(udf_data.get_hypercube_list()))
-            result_cube = func[1](udf_data.get_hypercube_list()[0],{})
-            if not isinstance(result_cube,HyperCube):
+        elif( func[0] == 'apply_hypercube' and 'cube' in params and 'context' in params and 'openeo_udf.api.datacube.DataCube' in str(params['cube'].annotation) and 'openeo_udf.api.datacube.DataCube' in str(sig.return_annotation) ):
+            #found a datacube mapping function
+            if len(udf_data.get_datacube_list()) != 1:
+                raise ValueError("The provided UDF expects exactly one datacube, but only: %s were provided." % len(udf_data.get_datacube_list()))
+            result_cube = func[1](udf_data.get_datacube_list()[0],{})
+            if not isinstance(result_cube,DataCube):
                 raise ValueError("The provided UDF did not return a HyperCube, but got: %s" %result_cube)
-            udf_data.set_hypercube_list([result_cube])
+            udf_data.get_datacube_list([result_cube])
             break
         elif len(params_list) == 1 and (params_list[0].annotation == 'openeo_udf.api.udf_data.UdfData' or params_list[0].annotation == UdfData) :
             #found a generic UDF function
             func[1](udf_data)
             break
 
-    return udf_data
->>>>>>> c878b859
+    return udf_data